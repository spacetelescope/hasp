--- conflicted
+++ resolved
@@ -659,11 +659,7 @@
                         continue
                     if prod is not None:
                         prod.import_data(files_to_import)
-<<<<<<< HEAD
                     prod.target = prod.get_targname()
-=======
-                    prod.target = target
->>>>>>> b761323c
                     prod.targ_ra, prod.targ_dec, prod.epoch = prod.get_coords()
                     prod.snrmax = snrmax
                     prod.gratinglist = [grating]
@@ -692,14 +688,9 @@
                 # If making HLSPs for a DR, put them in the official folder
                 if no_good_data:
                     break
-<<<<<<< HEAD
                 prod.target = prod.get_targname()
                 prod.targ_ra, prod.targ_dec, prod.epoch = prod.get_coords()
                 target = prod.target.lower()
-=======
-                prod.target = target
-                prod.targ_ra, prod.targ_dec, prod.epoch = prod.get_coords()
->>>>>>> b761323c
                 if not os.path.exists(outdir):
                     os.makedirs(outdir)
                 outname = create_output_file_name(prod, product_type)
@@ -712,7 +703,6 @@
                 products[setting] = prod
                 productdict[setting] = prod
 
-<<<<<<< HEAD
             abutted_product = create_level4_products(productlist, productdict)
             if abutted_product is not None:
                 filename = create_output_file_name(abutted_product, product_type)
@@ -814,126 +804,6 @@
         abutted_product.write(filename, clobber, level=5)
         print(f"   Wrote {filename}")
     return
-=======
-            if len(productlist) > 1:
-                abutted_product = create_level4_products(productlist, productdict)
-                if abutted_product is not None:
-                    filename = create_output_file_name(abutted_product, producttype)
-                    filename = os.path.join(outdir, filename)
-                    abutted_product.write(filename, clobber, level=2)
-                    print(f"   Wrote {filename}")
-            else:
-                print('No need to create abutted product as < 2 single grating products')
-
-    print('Looping over proposals')
-    producttype = 'proposal'
-    for proposal in proposallist:
-        print('Processing product {}'.format(proposal))
-        thisproposalkeys = []
-        for proposalspec in proposaldict.keys():
-            if proposalspec[4] == proposal:
-                thisproposalkeys.append(proposalspec)
-        targetsinthisproposal = []
-        for proposalspec in thisproposalkeys:
-            thistarget = proposalspec[3]
-            if thistarget not in targetsinthisproposal:
-                targetsinthisproposal.append(thistarget)
-        print('Targets in proposal {}: {}'.format(proposal, targetsinthisproposal))
-
-        for target in targetsinthisproposal:
-            print('Processing target {} in proposal {}'.format(target, proposal))
-            if target in INTERNAL_TARGETS:
-                print('{} is an internal target and will not be processed'.format(target))
-                continue
-            thisproposalandtargetspec = []
-            for proposalspec in thisproposalkeys:
-                thistarget = proposalspec[3]
-                if target == thistarget:
-                    thisproposalandtargetspec.append(proposalspec)
-
-            # Create dictionary of all products, with each set to None by default
-            products = defaultdict(lambda: None)
-            productlist = []
-            productdict = {}
-            uniqmodes = []
-            no_good_data = False
-            for uniqmode in thisproposalandtargetspec:
-                instrument = uniqmode[0]
-                grating = uniqmode[1]
-                detector = uniqmode[2]
-                setting = instrument + '/' + grating
-                print(f'Processing grating {setting}')
-                if (instrument, grating, detector) not in uniqmodes:
-                    uniqmodes.append((instrument, grating, detector))
-                files_to_import = proposaldict[uniqmode]
-                if 'MOVINGTARGET' in keyword_filters:
-                    files_to_import = check_for_moving_targets(files_to_import)
-                # Flux filtering loop
-                while True:
-                    if len(files_to_import) == 0:
-                        print('No suitable files for this product')
-                        no_good_data = True
-                        break
-                    print('Importing files {}'.format(files_to_import))
-                    # this instantiates the class
-                    if instrument == 'COS':
-                        prod = HASP_COSSegmentList(None, inpath=indir)
-                    elif instrument == 'STIS':
-                        if detector == 'CCD':
-                            prod = HASP_CCDSegmentList(None, inpath=indir)
-                        else:
-                            prod = HASP_STISSegmentList(None, inpath=indir)
-                    else:
-                        print(f'Unknown mode [{instrument}, {grating}, {detector}]')
-                        continue
-                    if prod is not None:
-                        prod.import_data(files_to_import)
-                    prod.target = target
-                    prod.targ_ra, prod.targ_dec, prod.epoch = prod.get_coords()
-                    prod.snrmax = snrmax
-                    prod.gratinglist = [grating]
-                    prod.disambiguated_grating = grating.lower()
-                    if grating in ['G230L', 'G140L']:
-                        prod.disambiguated_grating = instrument.lower()[0] + grating.lower()
-                    # these two calls perform the main functions
-                    if len(prod.members) > 0:
-                        prod.create_output_wavelength_grid()
-                        prod.coadd()
-                        if prod.first_good_wavelength is None:
-                            print("No good data, skipping")
-                            no_good_data = True
-                            break
-                        result = prod.calculate_statistics()
-                        files_to_cull = analyse_result(result, threshold=threshold)
-                        if files_to_cull == []:
-                            break
-                        else:
-                            cull_files(files_to_cull, files_to_import)
-                    else:
-                        print(f"No valid data for grating {grating}")
-                    # this writes the output file
-                    # If making HLSPs for a DR, put them in the official folder
-                if no_good_data:
-                    break
-                prod.target = target
-                prod.targ_ra, prod.targ_dec, prod.epoch = prod.get_coords()
-                if not os.path.exists(outdir):
-                    os.makedirs(outdir)
-                outname = create_output_file_name(prod, producttype)
-                outname = os.path.join(outdir, outname)
-                prod.write(outname, clobber, level=3)
-                print(f"   Wrote {outname}")
-                products[f'{instrument}/{grating}'] = prod
-                productlist.append(prod)
-                productdict[setting] = prod
-
-            abutted_product = create_level4_products(productlist, productdict)
-            if abutted_product is not None:
-                filename = create_output_file_name(abutted_product, producttype)
-                filename = os.path.join(outdir, filename)
-                abutted_product.write(filename, clobber, level=4)
-                print(f"   Wrote {filename}")
->>>>>>> b761323c
 
 
 def analyse_result(results, threshold=-50):
